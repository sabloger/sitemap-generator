--- conflicted
+++ resolved
@@ -24,21 +24,12 @@
 )
 
 const (
-<<<<<<< HEAD
 	fileExt             string = ".xml"
 	fileGzExt           string = ".xml.gz"
 	maxFileSize         int    = 52428000 // decreased 800 byte to prevent a small bug to fail a big program :)
 	defaultMaxURLsCount int    = 50000
-	xmlUrlsetOpenTag    string = `<urlset xmlns="http://www.sitemaps.org/schemas/sitemap/0.9">`
+	xmlUrlsetOpenTag    string = `<urlset xmlns="http://www.sitemaps.org/schemas/sitemap/0.9" xmlns:image="http://www.google.com/schemas/sitemap-image/1.1">`
 	xmlUrlsetCloseTag   string = "</urlset>\n"
-=======
-	fileExt           string = ".xml"
-	fileGzExt         string = ".xml.gz"
-	maxFileSize       int    = 52428000 // decreased 800 byte to prevent a small bug to fail a big program :)
-	maxURLsCount      int    = 50000
-	xmlUrlsetOpenTag  string = `<urlset xmlns="http://www.sitemaps.org/schemas/sitemap/0.9" xmlns:image="http://www.google.com/schemas/sitemap-image/1.1">`
-	xmlUrlsetCloseTag string = "</urlset>\n"
->>>>>>> a33952c8
 )
 
 // Sitemap struct which contains Options for general attributes,
